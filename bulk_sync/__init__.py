from collections import OrderedDict, defaultdict
import logging
import functools

from django.db import transaction, router
from django.core.exceptions import FieldDoesNotExist

logger = logging.getLogger(__name__)


def bulk_sync(
    new_models,
    key_fields,
    filters,
    batch_size=None,
    fields=None,
    exclude_fields=None,
    skip_creates=False,
    skip_updates=False,
    skip_deletes=False,
    db_class=None,
    select_for_update_of=None,
):
    """ Combine bulk create, update, and delete.  Make the DB match a set of in-memory objects.

    `new_models`: Django ORM objects that are the desired state.  They may or may not have `id` set.
    `key_fields`: Identifying attribute name(s) to match up `new_models` items with database rows.  If a foreign key
            is being used as a key field, be sure to pass the `fieldname_id` rather than the `fieldname`.
    `filters`: Q() filters specifying the subset of the database to work in. Use `None` or `[]` if you want to sync
            against the entire table.
    `batch_size`: (optional) passes through to Django `bulk_create.batch_size` and `bulk_update.batch_size`, and controls
            how many objects are created/updated per SQL query.
    `fields`: (optional) list of fields to update. If not set, will sync all fields that are editable and not
            auto-created.
    `exclude_fields`: (optional) list of fields to exclude from updates. Subtracts from the passed-in `fields` or
            default-calculated `fields` (see `fields` documentation above.)
    `skip_creates`: If truthy, will not perform any object creations needed to fully sync. Defaults to not skip.
    `skip_updates`: If truthy, will not perform any object updates needed to fully sync. Defaults to not skip.
    `skip_deletes`: If truthy, will not perform any object deletions needed to fully sync. Defaults to not skip.
    `db_class`: (optional) Model class to operate on. If new_models always contains at least one object, this can
            be set automatically so is optional.
    `select_for_update_of`: (optional) If passed it has to be a tuple with the non nullable fields in the query that will be
            passed to the argument `of` to the `select_for_update` to avoid
            "FOR UPDATE cannot be applied to the nullable side of an outer join"
    """

    if db_class is None:
        try:
            db_class = new_models[0].__class__
        except IndexError:
            try:
                db_class = new_models.model
            except AttributeError:
                db_class = None

    if db_class is None:
        raise RuntimeError(
            "Unable to identify model to sync. Need to provide at least one object in `new_models`, provide "
            "`db_class`, or set `new_models` with a queryset like `db_class.objects.none()`."
        )

    if fields is None:
        # Get a list of fields that aren't PKs and aren't editable (e.g. auto_add_now) for bulk_update
        fields = [
            field.name
            for field in db_class._meta.fields
            if not field.primary_key and not field.auto_created and field.editable
        ]

    if exclude_fields is not None:
        model_fields = set(field.name for field in db_class._meta.fields)
        fields_to_update = set(fields)
        fields_to_exclude = set(exclude_fields)

        # Check that we're not attempting to exclude non-existent fields
        if not fields_to_exclude <= model_fields:
            raise FieldDoesNotExist(f'model "{db_class.__name__}" has no field(s) {fields_to_exclude - model_fields}')

        fields = list(fields_to_update - fields_to_exclude)

    if select_for_update_of and not isinstance(select_for_update_of, tuple):
        raise ValueError(
            "`select_for_update_of` must be a tuple with the non nullable "
            "fields of the query."
        )

    using = router.db_for_write(db_class)
    with transaction.atomic(using=using):
        objs = db_class.objects.all()
        if filters:
            objs = objs.filter(filters)
<<<<<<< HEAD

        ofargs = {}
        if select_for_update_of:
            ofargs ={"of": select_for_update_of}
        objs = objs.only("pk", *key_fields).select_for_update(**ofargs)
=======
        objs = objs.only("pk", *key_fields).select_for_update().order_by('pk')
>>>>>>> d8a96cfe

        prep_functions = defaultdict(lambda: lambda x: x)
        prep_functions.update({
            field.name: functools.partial(field.to_python)
            for field in (db_class._meta.get_field(k) for k in key_fields)
            if hasattr(field, 'to_python')
        })

        def get_key(obj, prep_values=False):
            return tuple(
                prep_functions[k](getattr(obj, k)) if prep_values else getattr(obj, k)
                for k in key_fields
            )

        obj_dict = {get_key(obj): obj for obj in objs}

        new_objs = []
        existing_objs = []
        for new_obj in new_models:
            old_obj = obj_dict.pop(get_key(new_obj, prep_values=True), None)
            if old_obj is None:
                # This is a new object, so create it.
                new_objs.append(new_obj)
            else:
                new_obj.pk = old_obj.pk
                existing_objs.append(new_obj)

        if not skip_creates:
            db_class.objects.bulk_create(new_objs, batch_size=batch_size)

        if not skip_updates:
            db_class.objects.bulk_update(existing_objs, fields=fields, batch_size=batch_size)

        if not skip_deletes:
            # delete stale objects
            objs.filter(pk__in=[_.pk for _ in list(obj_dict.values())]).delete()

        assert len(existing_objs) == len(new_models) - len(new_objs)

        stats = {
            "created": 0 if skip_creates else len(new_objs),
            "updated": 0 if skip_updates else (len(new_models) - len(new_objs)),
            "deleted": 0 if skip_deletes else len(obj_dict),
        }

        logger.debug(
            "{}: {} created, {} updated, {} deleted.".format(
                db_class.__name__, stats["created"], stats["updated"], stats["deleted"]
            )
        )

    return {"stats": stats}


def bulk_compare(old_models, new_models, key_fields, ignore_fields=None):
    """ Compare two sets of models by `key_fields`.
    `old_models`: Iterable of Django ORM objects to compare.
    `new_models`: Iterable of Django ORM objects to compare.
    `key_fields`: Identifying attribute name(s) to match up `new_models` items with database rows.  If a foreign key
            is being used as a key field, be sure to pass the `fieldname_id` rather than the `fieldname`.
    `ignore_fields`: (optional) If set, provide field names that should not be considered when comparing objects.

    Returns: dict of
        'added': list of all added objects.
        'unchanged': list of all unchanged objects.
        'updated': list of all updated objects.
        'updated_details': dict of {obj: {field_name: (old_value, new_value)}} for all changed fields in each updated object.
        'removed': list of all removed objects.

    """

    def get_key(obj):
        return tuple(getattr(obj, k) for k in key_fields)

    old_obj_dict = OrderedDict((get_key(obj), obj) for obj in old_models)

    new_objs = []
    change_details = {}
    updated_objs = []
    unchanged_objs = []

    for new_obj in new_models:
        old_obj = old_obj_dict.pop(get_key(new_obj), None)
        if old_obj is None:
            # This is a new object, so create it.
            new_objs.append(new_obj)
        else:
            new_obj.pk = old_obj.pk

            cmp_result = compare_objs(old_obj, new_obj, ignore_fields)
            if cmp_result:
                updated_objs.append(new_obj)
                change_details[new_obj] = cmp_result
            else:
                unchanged_objs.append(new_obj)

    return {
        "added": new_objs,
        "unchanged": unchanged_objs,
        "updated": updated_objs,
        "updated_details": change_details,
        "removed": old_obj_dict.values(),
    }


def compare_objs(obj1, obj2, ignore_fields=None):
    """ Compare two Django ORM objects (presumably of the same model class).

    `obj1`: The first object to compare.
    `obj2`: The second object to compare.
    `key_fields`: Identifying attribute name(s) to match up `new_models` items with database rows.  If a foreign key
            is being used as a key field, be sure to pass the `fieldname_id` rather than the `fieldname`.
    `ignore_fields`: (optional) If set, provide field names that should not be considered when comparing objects.
            If a foreign key is being used as an ignore_field, be sure to pass the `fieldname_id` rather than the `fieldname`.

    Returns: dict of changed fields and their old/new values: {field_name: (old_value, new_value)}
    """

    ret = {}
    fields = obj1._meta.get_fields()
    for f in fields:
        if ignore_fields and f.attname in ignore_fields:
            continue

        v1 = f.to_python(getattr(obj1, f.attname))
        v2 = f.to_python(getattr(obj2, f.attname))
        if v1 != v2:
            ret[f.name] = (v1, v2)

    return ret<|MERGE_RESOLUTION|>--- conflicted
+++ resolved
@@ -89,15 +89,12 @@
         objs = db_class.objects.all()
         if filters:
             objs = objs.filter(filters)
-<<<<<<< HEAD
 
         ofargs = {}
         if select_for_update_of:
             ofargs ={"of": select_for_update_of}
-        objs = objs.only("pk", *key_fields).select_for_update(**ofargs)
-=======
-        objs = objs.only("pk", *key_fields).select_for_update().order_by('pk')
->>>>>>> d8a96cfe
+			
+        objs = objs.only("pk", *key_fields).select_for_update(**ofargs).order_by('pk')
 
         prep_functions = defaultdict(lambda: lambda x: x)
         prep_functions.update({
